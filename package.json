--- conflicted
+++ resolved
@@ -10,21 +10,13 @@
   "dependencies": {
     "@adobe/aio-lib-template": "^1.2.4",
     "@oclif/core": "^2",
-<<<<<<< HEAD
-    "@oclif/plugin-version": "^1.0.4",
+    "@oclif/plugin-version": "^2.0.6",
     "chai-as-promised": "^7.1.1",
     "debug": "^4.2.0",
     "fs-extra": "^11.1.1",
     "isomorphic-git": "^1.8.2",
-    "listr2": "^6.6.0",
+    "listr2": "^7.0.2",
     "sinon": "^17.0.1"
-=======
-    "@oclif/plugin-version": "^2.0.6",
-    "debug": "^4.2.0",
-    "fs-extra": "^11.1.1",
-    "isomorphic-git": "^1.8.2",
-    "listr2": "^7.0.2"
->>>>>>> 6826322a
   },
   "devDependencies": {
     "@adobe/eslint-config-aio-lib-config": "^2.0.2",
